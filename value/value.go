--- conflicted
+++ resolved
@@ -713,11 +713,7 @@
 			a := math.Exp(-dt / tau)
 			yn := y*a + x*(1-a)
 			m, _ := p1.ToMap()
-<<<<<<< HEAD
-			return m.Append(name, Float(yn))
-=======
 			return NewMap(AppendMap{key: name, value: Float(yn), parent: m}), nil
->>>>>>> 73f66402
 		},
 		Args:   3,
 		IsPure: true,
@@ -730,11 +726,7 @@
 				return nil, err
 			}
 			m, _ := p0.ToMap()
-<<<<<<< HEAD
-			return m.Append(name, x)
-=======
 			return NewMap(AppendMap{key: name, value: x, parent: m}), nil
->>>>>>> 73f66402
 		},
 		Args:   1,
 		IsPure: true,
